import logging
import matplotlib.pyplot as plt
import matplotlib.axes
import numpy as np
import pandas as pd
import seaborn as sns
from typing import Tuple

from ..result import Result
from ..sampling import McmcPtResult

logger = logging.getLogger(__name__)


def sampling_fval_trace(
        result: Result,
        i_chain: int = 0,
        full_trace: bool = False,
        stepsize: int = 1,
        title: str = None,
        size: Tuple[float, float] = None,
        ax: matplotlib.axes.Axes = None):
    """Plot log-posterior (=function value) over iterations.

    Parameters
    ----------
    result:
        The pyPESTO result object with filled sample result.
    i_chain:
        Which chain to plot. Default: First chain.
    full_trace:
        Plot the full trace including warm up. Default: False.
    stepsize:
        Only one in `stepsize` values is plotted.
    title:
        Axes title.
    size: ndarray
        Figure size in inches.
    ax:
        Axes object to use.

    Returns
    -------
    ax:
        The plot axes.
    """

    # get data which should be plotted
    _, params_fval, _, _ = get_data_to_plot(result=result,
                                            i_chain=i_chain,
                                            stepsize=stepsize,
                                            full_trace=full_trace)

    # set axes and figure
    if ax is None:
        _, ax = plt.subplots(figsize=size)

    sns.set(style="ticks")
    kwargs = {'edgecolor': "w",  # for edge color
              'linewidth': 0.3,
              's': 10}
    if full_trace:
        kwargs['hue'] = "converged"
<<<<<<< HEAD
        kwargs['palette'] = ["#868686", "#477ccd"]
=======
        if len(params_fval[kwargs['hue']].unique()) == 1:
            kwargs['palette'] = ["#477ccd"]
        elif len(params_fval[kwargs['hue']].unique()) == 2:
            kwargs['palette'] = ["#868686", "#477ccd"]
>>>>>>> f4ce876b
        kwargs['legend'] = False

    sns.scatterplot(x="iteration", y="logPosterior", data=params_fval,
                    ax=ax, **kwargs)

    if result.sample_result.burn_in is None:
        _burn_in = 0
    else:
        _burn_in = result.sample_result.burn_in

    if full_trace and _burn_in > 0:
        ax.axvline(_burn_in,
                   linestyle='--', linewidth=1.5,
                   color='k')

    ax.set_xlabel('iteration index')
    ax.set_ylabel('log-posterior')

    if title:
        ax.set_title(title)

    sns.despine()

    return ax


def sampling_parameters_trace(
        result: Result,
        i_chain: int = 0,
        full_trace: bool = False,
        stepsize: int = 1,
        use_problem_bounds: bool = True,
        suptitle: str = None,
        size: Tuple[float, float] = None,
        ax: matplotlib.axes.Axes = None):
    """Plot parameter values over iterations.

    Parameters
    ----------
    result:
        The pyPESTO result object with filled sample result.
    i_chain:
        Which chain to plot. Default: First chain.
    full_trace:
        Plot the full trace including warm up. Default: False.
    stepsize:
        Only one in `stepsize` values is plotted.
    use_problem_bounds:
        Defines if the y-limits shall be the lower and upper bounds of
        parameter estimation problem.
    suptitle:
        Figure suptitle.
    size:
        Figure size in inches.
    ax:
        Axes object to use.

    Returns
    -------
    ax:
        The plot axes.
    """

    # get data which should be plotted
    nr_params, params_fval, theta_lb, theta_ub = get_data_to_plot(
        result=result, i_chain=i_chain, stepsize=stepsize,
        full_trace=full_trace)

    param_names = params_fval.columns.values[0:nr_params]

    # compute, how many rows and columns we need for the subplots
    num_row = int(np.round(np.sqrt(nr_params)))
    num_col = int(np.ceil(nr_params / num_row))

    # set axes and figure
    if ax is None:
        fig, ax = plt.subplots(num_row, num_col, squeeze=False, figsize=size)
    else:
        fig = ax.get_figure()

    axes = dict(zip(param_names, ax.flat))

    sns.set(style="ticks")
    kwargs = {'edgecolor': "w",  # for edge color
              'linewidth': 0.3,
              's': 10}

    if full_trace:
        kwargs['hue'] = "converged"
<<<<<<< HEAD
        kwargs['palette'] = ["#868686", "#477ccd"]
=======
        if len(params_fval[kwargs['hue']].unique()) == 1:
            kwargs['palette'] = ["#477ccd"]
        elif len(params_fval[kwargs['hue']].unique()) == 2:
            kwargs['palette'] = ["#868686", "#477ccd"]
>>>>>>> f4ce876b
        kwargs['legend'] = False

    if result.sample_result.burn_in is None:
        _burn_in = 0
    else:
        _burn_in = result.sample_result.burn_in

    for idx, plot_id in enumerate(param_names):
        ax = axes[plot_id]

        ax = sns.scatterplot(x="iteration", y=plot_id, data=params_fval,
                             ax=ax, **kwargs)

        if full_trace and _burn_in > 0:
            ax.axvline(_burn_in,
                       linestyle='--', linewidth=1.5,
                       color='k')

        ax.set_xlabel('iteration index')
        ax.set_ylabel(param_names[idx])
        if use_problem_bounds:
            ax.set_ylim([theta_lb[idx], theta_ub[idx]])

    if suptitle:
        fig.suptitle(suptitle)

    fig.tight_layout()
    sns.despine()

    return ax


def sampling_scatter(
        result: Result,
        i_chain: int = 0,
        stepsize: int = 1,
        suptitle: str = None,
        size: Tuple[float, float] = None):
    """Parameter scatter plot.

    Parameters
    ----------
    result:
        The pyPESTO result object with filled sample result.
    i_chain:
        Which chain to plot. Default: First chain.
    stepsize:
        Only one in `stepsize` values is plotted.
    suptitle:
        Figure super title.
    size:
        Figure size in inches.

    Returns
    -------
    ax:
        The plot axes.
    """

    # get data which should be plotted
    nr_params, params_fval, theta_lb, theta_ub = get_data_to_plot(
        result=result, i_chain=i_chain, stepsize=stepsize)

    sns.set(style="ticks")

    ax = sns.pairplot(
        params_fval.drop(['logPosterior', 'iteration'], axis=1))

    if size is not None:
        ax.fig.set_size_inches(size)

    if suptitle:
        ax.fig.suptitle(suptitle)

    return ax


def sampling_1d_marginals(
        result: Result,
        i_chain: int = 0,
        stepsize: int = 1,
        plot_type: str = 'both',
        bw: str = 'scott',
        suptitle: str = None,
        size: Tuple[float, float] = None):
    """
    Plot marginals.

    Parameters
    ----------
    result:
        The pyPESTO result object with filled sample result.
    i_chain:
        Which chain to plot. Default: First chain.
    stepsize:
        Only one in `stepsize` values is plotted.
    plot_type: {'hist'|'kde'|'both'}
        Specify whether to plot a histogram ('hist'), a kernel density estimate
        ('kde'), or both ('both').
    bw: {'scott', 'silverman' | scalar | pair of scalars}
        Kernel bandwidth method.
    suptitle:
        Figure super title.
    size:
        Figure size in inches.

    Return
    --------
    ax: matplotlib-axes
    """

    # get data which should be plotted
    nr_params, params_fval, theta_lb, theta_ub = get_data_to_plot(
        result=result, i_chain=i_chain, stepsize=stepsize)
    param_names = params_fval.columns.values[0:nr_params]

    # compute, how many rows and columns we need for the subplots
    num_row = int(np.round(np.sqrt(nr_params)))
    num_col = int(np.ceil(nr_params / num_row))

    fig, ax = plt.subplots(num_row, num_col, squeeze=False, figsize=size)

    par_ax = dict(zip(param_names, ax.flat))
    sns.set(style="ticks")

    # fig, ax = plt.subplots(nr_params, figsize=size)[1]
    for idx, par_id in enumerate(param_names):
        if plot_type == 'kde':
            sns.kdeplot(params_fval[par_id], bw=bw, ax=par_ax[par_id])
        elif plot_type == 'hist':
            sns.distplot(
                params_fval[par_id], kde=False, rug=True, ax=par_ax[par_id])
        elif plot_type == 'both':
            sns.distplot(params_fval[par_id], rug=True, ax=par_ax[par_id])

        par_ax[par_id].set_xlabel(param_names[idx])
        par_ax[par_id].set_ylabel('Density')

    sns.despine()

    if suptitle:
        fig.suptitle(suptitle)

    fig.tight_layout()

    return ax


def get_data_to_plot(
        result: Result, i_chain: int, stepsize: int, full_trace: bool = False):
    """Get the data which should be plotted as a pandas.DataFrame.

    Parameters
    ----------
    result:
        The pyPESTO result object with filled sample result.
    i_chain:
        Which chain to plot.
    stepsize:
        Only one in `stepsize` values is plotted.
    full_trace:
        Keep the full length of the chain. Default: False.
    """
    # get parameters and fval results as numpy arrays
    arr_param = np.array(result.sample_result.trace_x[i_chain])

    if result.sample_result.burn_in is None:
        logger.warning("Burn in index not found in the results, "
                       "the full chain will be shown.\n"
                       "You may want to use, e.g., "
                       "'pypesto.sampling.geweke_test'.")
        _burn_in = 0
    else:
        _burn_in = result.sample_result.burn_in

    # Burn in index
    if full_trace is False:
        burn_in = _burn_in
    else:
        burn_in = 0

    sample_result: McmcPtResult = result.sample_result

    # thin out by stepsize, from the index burn_in until end of vector
    arr_param = arr_param[np.arange(burn_in, len(arr_param), stepsize)]

    # invert sign for log posterior values
    arr_fval = - np.array(sample_result.trace_fval[i_chain])
    indices = np.arange(burn_in, len(arr_fval), stepsize)
    arr_fval = arr_fval[indices]
    theta_lb = result.problem.lb
    theta_ub = result.problem.ub

    param_names = result.problem.x_names

    # transform ndarray to pandas for the use of seaborn
    pd_params = pd.DataFrame(arr_param, columns=param_names)
    pd_fval = pd.DataFrame(data=arr_fval, columns=['logPosterior'])

    pd_iter = pd.DataFrame(data=indices, columns=['iteration'])

    if full_trace:
        converged = np.zeros((len(arr_fval)))
        converged[_burn_in:] = 1
        pd_conv = pd.DataFrame(data=converged, columns=['converged'])

        params_fval = pd.concat(
            [pd_params, pd_fval, pd_iter, pd_conv], axis=1, ignore_index=False)
    else:
        params_fval = pd.concat(
            [pd_params, pd_fval, pd_iter], axis=1, ignore_index=False)

    # some global parameters
    nr_params = arr_param.shape[1]  # number of parameters

    return nr_params, params_fval, theta_lb, theta_ub<|MERGE_RESOLUTION|>--- conflicted
+++ resolved
@@ -61,14 +61,10 @@
               's': 10}
     if full_trace:
         kwargs['hue'] = "converged"
-<<<<<<< HEAD
-        kwargs['palette'] = ["#868686", "#477ccd"]
-=======
         if len(params_fval[kwargs['hue']].unique()) == 1:
             kwargs['palette'] = ["#477ccd"]
         elif len(params_fval[kwargs['hue']].unique()) == 2:
             kwargs['palette'] = ["#868686", "#477ccd"]
->>>>>>> f4ce876b
         kwargs['legend'] = False
 
     sns.scatterplot(x="iteration", y="logPosterior", data=params_fval,
@@ -158,14 +154,10 @@
 
     if full_trace:
         kwargs['hue'] = "converged"
-<<<<<<< HEAD
-        kwargs['palette'] = ["#868686", "#477ccd"]
-=======
         if len(params_fval[kwargs['hue']].unique()) == 1:
             kwargs['palette'] = ["#477ccd"]
         elif len(params_fval[kwargs['hue']].unique()) == 2:
             kwargs['palette'] = ["#868686", "#477ccd"]
->>>>>>> f4ce876b
         kwargs['legend'] = False
 
     if result.sample_result.burn_in is None:
