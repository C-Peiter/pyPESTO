--- conflicted
+++ resolved
@@ -34,22 +34,14 @@
       tests_require=['pytest>=5.4.2',
                      'flake8>=3.7.2',
                      'gitpython>=3.1.2'],
-<<<<<<< HEAD
-      extras_require={'amici': ['amici>=0.11.7'],
-                      'petab': ['petab>=0.1.7'],
-=======
       extras_require={'amici': ['amici>=0.11.8'],
                       'petab': ['petab>=0.1.11'],
->>>>>>> 2f298a8d
                       'ipopt': ['ipopt>=0.1.9'],
                       'dlib': ['dlib>=19.19.0'],
                       'nlopt': ['nlopt>=2.6.2'],
                       'pyswarm': ['pyswarm>=0.6'],
                       'cmaes': ['cma>=3.0.3'],
-<<<<<<< HEAD
-=======
                       'fides': ['fides>=0.2.0'],
->>>>>>> 2f298a8d
                       'pymc3': ['arviz>=0.8.1, <0.9.0',
                                 'theano>=1.0.4',
                                 'packaging>=20.0',
