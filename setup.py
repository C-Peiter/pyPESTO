--- conflicted
+++ resolved
@@ -39,13 +39,9 @@
                       'ipopt': ['ipopt>=0.1.9'],
                       'dlib': ['dlib>=19.19.0'],
                       'pyswarm': ['pyswarm>=0.6'],
-                      'pymc3': ['arviz>=0.8.1, <0.9.0',
+                      'pymc3': ['arviz>=0.8.1', # possibly 'arviz>=0.8.1, <0.9.0'
                                 'theano>=1.0.4',
                                 'packaging>=20.0',
-<<<<<<< HEAD
-                                'pymc3>=3.9.1']},
-=======
-                                'pymc3>=3.8, <3.9.2']},
->>>>>>> 1bb035f6
+                                'pymc3>=3.9.1']}, # possibly 'pymc3>=3.8, <3.9.2'?
       python_requires='>=3.6',
       )