--- conflicted
+++ resolved
@@ -34,11 +34,7 @@
 install:
   - mkdir -p ~/bin/ && ln -s /usr/bin/swig3.0 ~/bin/swig && export PATH=~/bin/:$PATH
   - pip3 install -r ./.travis_pip_reqs.txt
-<<<<<<< HEAD
-  - pip3 install .[ipopt,dlib,pyswarm,pymc3,cmaes]
-=======
   - pip3 install .[ipopt,dlib,pyswarm,pymc3,cmaes,nlopt,fides]
->>>>>>> 2f298a8d
   - pip3 install https://github.com/petab-dev/petab/archive/develop.zip
   - pip3 install -e git+https://github.com/pysb/pysb.git@c434f6ab98301beee1bf9d2a5093f0c79da78824#egg=pysb
   - pip3 install -e
